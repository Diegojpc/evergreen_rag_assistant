--- conflicted
+++ resolved
@@ -1,12 +1,6 @@
 from fastapi import HTTPException
-<<<<<<< HEAD
-from typing import List
-from pydantic import BaseModel, Field
-import logging
-=======
 from typing import List, Tuple
 from pydantic import BaseModel
->>>>>>> a5b7d68c
 
 from app.models.project import ProjectDetails, HistoricalInformation
 from app.models.best_practices import BestIrrigationPractices, BestAgriculturalPractices
@@ -24,8 +18,6 @@
 from app.services.retrieval_info import RetrievalInfoService
 from app.services.llms import LLMsService
 
-logging.basicConfig(level=logging.INFO)
-logger = logging.getLogger(__name__)
 
 class RecommendationDomain(BaseModel):
     """
@@ -53,8 +45,9 @@
     retrieval_service: RetrievalInfoService = RetrievalInfoService()
     llms_service: LLMsService = LLMsService()
 
-    def build_system_prompt(
+    def build_prompt(
         self,
+        user_question: str,
         project_details: ProjectDetails,
         process_info: ProcessInformation | None,
         lunar_analysis: LunarAnalysis | None,
@@ -63,10 +56,6 @@
         best_irrigation_practices: BestIrrigationPractices | None,
         best_agricultural_practices: BestAgriculturalPractices | None,
         historical_information: List[HistoricalInformation] | None,
-<<<<<<< HEAD
-    ) -> str:
-        """Builds the system part of the prompt containing context and instructions."""
-=======
     ) -> Tuple[str, str, str]:
         """
         Constructs a comprehensive prompt for the LLM by combining all available contextual information.
@@ -86,15 +75,10 @@
             A tuple containing the system prompt, user prompt, and a full prompt
         """
 
->>>>>>> a5b7d68c
         project_details_str: str = project_details.to_prompt_string()
 
         process_info_str: str = (
             process_info.to_prompt_string() if process_info else "Not available"
-        )
-        
-        lunar_analysis_str: str = (
-             lunar_analysis.to_prompt_string() if lunar_analysis else "Not available"
         )
 
         satellite_analysis_str: str = (
@@ -126,44 +110,28 @@
         if len(historical_information) == 0:
             historical_information_str: str = "No historical information available"
         else:
-            historical_information_str = "\n".join(
-                [info.to_prompt_string() for info in historical_information]
-            )
+            historical_information_str = """
+            """.join(
+                [
+                    historical_information.to_prompt_string()
+                    for historical_information in historical_information
+                ]
+            )
+
+        user_prompt: str = f"""User/System Request: {user_question}"""
 
         system_prompt: str = f"""
         You are a virtual expert Agronomist Assistant for the Evergreen system. Your goal is to provide contextualized, proactive, and evidence-based recommendations for crop management.
 
         Use the following contextual information to generate your response:
-        1.  **Crop/Project Details:**
+        1. **Crop/Project Details:**
         {project_details_str}
-        2.  **Process Information (Sensors, if available):**
+        2. **Process Information (if available):**
         {process_info_str}
-        3.  **Recent Satellite Image Analysis (if available):**
+        3. **Recent Image Analysis (if available):**
         {satellite_analysis_str}
-        4.  **Weather Forecast:**
+        4. **Weather Forecast:**
         {weather_forecast_str}
-<<<<<<< HEAD
-        5.  **Moon Phase (optional additional context):**
-        {lunar_analysis_str}
-        6.  **Retrieved Agronomic Knowledge (Best Practices & History):**
-            - Best Irrigation Practices:
-        {best_irrigation_practices_str}
-            - Best Agricultural Practices for Crop/Phase:
-        {best_agricultural_practices_str}
-            - Historical Information for this Parcel:
-        {historical_information_str}
-
-        Key Instructions for Your Response:
-        - Prioritize the most urgent or impactful actions for the next 5-7 days unless otherwise specified by the user.
-        - Be concise but clear in your recommendations and justifications.
-        - Base your justifications explicitly on the data provided (sensors, weather, images, history, best practices). Mention the source if relevant (e.g., 'according to best practices', 'due to weather forecast indicating high humidity', 'based on low soil moisture sensor readings').
-        - If you detect risks (pests, diseases, adverse weather based on forecast or satellite data), clearly state them as warnings.
-        - If sensor or image data is unavailable, state this limitation and base recommendations on available data (project details, weather, knowledge).
-        - Structure the output clearly, perhaps using bullet points for recommendations and warnings.
-        - Respond directly to the user's request/question provided below.
-                """
-        return system_prompt.strip()
-=======
         5. **Moon Phase (optional additional context):**
         {lunar_analysis_str}
         6. **Retrieved Agronomic Knowledge (manuals, history, best practices):**
@@ -193,17 +161,10 @@
         """
 
         return system_prompt, user_prompt, full_prompt
->>>>>>> a5b7d68c
 
     def get_recommendations(
         self, request: RecommendationRequest
     ) -> RecommendationResponse:
-<<<<<<< HEAD
-        """Fetches context, builds prompt, queries the selected LLM, and returns the response."""
-        logger.info(f"Starting recommendation process for parcel: {request.parcel_id} using model: {request.model.value}")
-        
-        # 1. Obtener Detalles del Proyecto
-=======
         """
         Generates agricultural recommendations based on the provided request.
 
@@ -224,61 +185,49 @@
             HTTPException: If the requested LLM model is not implemented (400)
         """
 
->>>>>>> a5b7d68c
         project_details: ProjectDetails | None = (
             self.projects_service.get_project_by_parcel_id(parcel_id=request.parcel_id)
         )
 
         if project_details is None:
-            logger.warning(f"Project not found for parcel ID {request.parcel_id}")
             raise HTTPException(
                 status_code=404,
                 detail=f"Project not found for parcel ID {request.parcel_id}",
             )
-        logger.info(f"Project details found: {project_details.project_id}")
-
-        # 2. Obtener Datos de Contexto Adicionales (Sensores, Satélite, Clima, etc.)
-        try:
-            logger.info("Fetching context data...")
-            process_info: ProcessInformation | None = (
-                self.process_service.get_process_information(parcel_id=request.parcel_id)
-            )
-            lunar_analysis: LunarAnalysis | None = self.lunar_service.get_lunar_info()
-            satellite_analysis: SatelliteImageAnalysis | None = (
-                self.satellite_service.get_satellite_info(parcel_id=request.parcel_id)
-            )
-<<<<<<< HEAD
-            weather_forecast: WeatherForecast | None = (
-                self.weather_service.get_weather_forecast(location=project_details.location)
-            )
-            best_irrigation_practices: BestIrrigationPractices | None = (
-                self.retrieval_service.get_best_irrigation_practices()
-            )
-            best_agricultural_practices: BestAgriculturalPractices | None = (
-                self.retrieval_service.get_best_agricultural_practices(
-                    crop_type=project_details.crop_type,
-                    current_phase=project_details.current_phase,
-                )
-            )
-            historical_information: List[HistoricalInformation] | None = (
-                self.retrieval_service.get_historical_information_by_parcel_id(
-                    parcel_id=request.parcel_id,
-                )
-            )
-            logger.info("Context data fetched successfully.")
-        except Exception as e:
-             logger.error(f"Error fetching context data for parcel {request.parcel_id}: {e}", exc_info=True)
-             raise HTTPException(status_code=503, detail=f"Failed to fetch context data: {e}")
-         
-        # 3. Construir el Prompt (Separando System y User)
-        logger.info("Building prompt...")
-        system_prompt: str = self.build_system_prompt(
-=======
+
+        process_info: ProcessInformation | None = (
+            self.process_service.get_process_information(parcel_id=request.parcel_id)
+        )
+
+        lunar_analysis: LunarAnalysis | None = self.lunar_service.get_lunar_info()
+
+        satellite_analysis: SatelliteImageAnalysis | None = (
+            self.satellite_service.get_satellite_info(parcel_id=request.parcel_id)
+        )
+
+        weather_forecast: WeatherForecast | None = (
+            self.weather_service.get_weather_forecast(location=project_details.location)
+        )
+
+        best_irrigation_practices: BestIrrigationPractices | None = (
+            self.retrieval_service.get_best_irrigation_practices()
+        )
+
+        best_agricultural_practices: BestAgriculturalPractices | None = (
+            self.retrieval_service.get_best_agricultural_practices(
+                crop_type=project_details.crop_type,
+                current_phase=project_details.current_phase,
+            )
+        )
+
+        historical_information: List[HistoricalInformation] | None = (
+            self.retrieval_service.get_historical_information_by_parcel_id(
+                parcel_id=request.parcel_id,
+            )
         )
 
         system_prompt, user_prompt, full_prompt = self.build_prompt(
             user_question=request.user_question,
->>>>>>> a5b7d68c
             project_details=project_details,
             process_info=process_info,
             lunar_analysis=lunar_analysis,
@@ -288,44 +237,7 @@
             best_agricultural_practices=best_agricultural_practices,
             historical_information=historical_information,
         )
-        
-        user_prompt: str = request.user_question
-        logger.info("Prompt built.")
-
-        # 4. Seleccionar y Consultar el LLM
-        response_text: str = ""
-        try:
-            if request.model in [
-                ImplementedModels.FLAN_T5_LARGE,
-                ImplementedModels.FALCON_RW_1B,
-                ImplementedModels.GPT_NEO_1_3B
-            ]:
-                 logger.info(f"Querying Hugging Face model: {request.model.value}")
-                 # Para HF, combinamos prompts por ahora, o adaptamos el servicio HF si queremos separación
-                 full_hf_prompt = system_prompt + "\n\nUser/System Request: " + user_prompt
-                 response_text = self.llms_service.query_huggingface_model(
-                    model=request.model,
-                    prompt=full_hf_prompt, # Pasar prompt combinado
-                 )
-
-<<<<<<< HEAD
-            elif request.model == ImplementedModels.GPT_OPENAI_4O:
-                 logger.info(f"Querying OpenAI model: {request.model.value}")
-                 response_text = self.llms_service.query_openai_model(
-                    model=request.model,
-                    system_prompt=system_prompt,
-                    user_prompt=user_prompt
-                 )
-            else:
-                logger.error(f"Requested LLM '{request.model}' not implemented.")
-                raise HTTPException(
-                    status_code=400,
-                    detail=f"Requested LLM '{request.model.value}' not implemented or supported.",
-                )
-
-            logger.info(f"LLM ({request.model.value}) generated response.")
-            
-=======
+
         if request.model in [
             ImplementedModels.FLAN_T5_LARGE,
             ImplementedModels.MISTRAL_8X7B,
@@ -351,25 +263,13 @@
                     system_prompt=system_prompt,
                     user_prompt=user_prompt,
                 )
->>>>>>> a5b7d68c
-
-        except RuntimeError as e:
-            logger.error(f"LLM service failed: {e}", exc_info=True)
-            raise HTTPException(status_code=503, detail=f"LLM service error: {e}")
-        except Exception as e:
-            logger.error(f"Unexpected error during LLM query: {e}", exc_info=True)
-            raise HTTPException(status_code=500, detail=f"Internal server error during recommendation generation: {e}")
-
-<<<<<<< HEAD
-
-        # 5. Formatear y Devolver la Respuesta
-        return RecommendationResponse(
-            model=request.model,
-            project_id=project_details.project_id,
-            parcel_id=request.parcel_id,
-            user_question=request.user_question,
-            details=response_text,
-=======
+
+            except Exception as e:
+                raise HTTPException(
+                    status_code=500,
+                    detail=f"Error querying LLM: {e}",
+                )
+
         else:
             raise HTTPException(
                 status_code=400,
@@ -382,5 +282,4 @@
             parcel_id=request.parcel_id,
             user_question=request.user_question,
             details=response,
->>>>>>> a5b7d68c
         )